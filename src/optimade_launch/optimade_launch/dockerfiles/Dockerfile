--- conflicted
+++ resolved
@@ -1,9 +1,5 @@
-<<<<<<< HEAD
-FROM ghcr.io/materials-consortia/optimade:latest
-=======
 ARG BASE_IMAGE
 FROM ${BASE_IMAGE}
->>>>>>> 6c810096
 
 # copy repo contents and install deps
 COPY requirements.txt ./
